--- conflicted
+++ resolved
@@ -32,11 +32,7 @@
     - uses: actions/cache@v2
       with:
         path: ${{github.workspace}}/${{env.DEPS}}
-<<<<<<< HEAD
         key: ${{runner.os}}-deps-v4
-=======
-        key: ${{runner.os}}-deps-${{env.DWARFS_CHECKSUM}}-v3
->>>>>>> 8ed0ecee
 
     - name: Install packages Ubuntu
 # Already installed: bison flex fuse3 pkg-config 
@@ -52,13 +48,7 @@
       run: | 
         cmake -B ${{github.workspace}}                       \
               -DCMAKE_BUILD_TYPE=${{env.BUILD_TYPE}}         \
-<<<<<<< HEAD
               -DDEPS=${{github.workspace}}/${{env.DEPS}}     
-=======
-              -DDEPS=${{github.workspace}}/${{env.DEPS}}     \
-              -DGHA_DWARFS_VERSION=${{env.DWARFS_VERSION}}   \
-              -DGHA_DWARFS_CHECKSUM=${{env.DWARFS_CHECKSUM}}
->>>>>>> 8ed0ecee
 
     - name: CMake Build
       run: cmake --build ${{github.workspace}} --config ${{env.BUILD_TYPE}}
