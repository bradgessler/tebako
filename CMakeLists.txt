--- conflicted
+++ resolved
@@ -38,14 +38,10 @@
 
 include(ExternalProject)
 include(FetchContent)
-<<<<<<< HEAD
 
 # Developer mode removes the burden of nested projects which takes a lot under WSL/VisualStudio/Ninja environment
 # Use with caution, please
 option(DEVELOPER_MODE "Developer mode" OFF)
-=======
->>>>>>> 061699a4
-
 
 if(NOT DEFINED(DEPS))
  set(DEPS ${CMAKE_CURRENT_SOURCE_DIR}/deps)
@@ -53,58 +49,20 @@
 
 set(DEPS_INCLUDE_DIR ${DEPS}/include)
 set(DEPS_LIB_DIR ${DEPS}/lib)
-<<<<<<< HEAD
 set(DEPS_BIN_DIR ${DEPS}/bin)
 set(DEPS_SBIN_DIR ${DEPS}/sbin)
-=======
->>>>>>> 061699a4
 
 set(Boost_USE_STATIC_LIBS   ON)
 set(BOOST_LINK_STATIC       ON)
 set(USE_STATIC_DEPS_ON_UNIX ON)
 set(GFLAGS_SHARED          OFF)
 
-<<<<<<< HEAD
-=======
-find_package(Boost 1.67 REQUIRED COMPONENTS context regex thread atomic date_time filesystem program_options system)
-
-# ...................................................................
-
-FetchContent_Declare(
-  incbin
-  GIT_REPOSITORY https://github.com/graphitemaster/incbin.git
-  GIT_TAG main
-)
-
-# Check if population has already been performed
-FetchContent_GetProperties(incbin)
-string(TOLOWER "incbin" lcName)
-if(NOT ${lcName}_POPULATED)
-  FetchContent_Populate(incbin)
-endif()
-
-# ...................................................................
-# Each library name given to the NAMES option is first considered
-# as a library file name and then considered with platform-specific 
-# prefixes (e.g. lib) and suffixes (e.g. .so). Therefore one may 
-# specify library file names such as libfoo.a directly. This can be 
-# used to locate static libraries on UNIX-like systems.
-#
-#        sudo apt-get install \
-#        ronn binutils-dev libarchive-dev libevent-dev libjemalloc-dev acl-dev \
-#        libdouble-conversion-dev libiberty-dev liblz4-dev liblzma-dev libssl-dev \
-#        libboost-context-dev libboost-filesystem-dev libboost-program-options-dev \
-#        libboost-python-dev libboost-regex-dev libboost-system-dev libboost-thread-dev \
-#        libunwind-dev libdwarf-dev libelf-dev libfmt-dev libfuse3-dev libgoogle-glog-dev 
-#    ++  Already installed at GHA but may require local installation: bison flex fuse3 pkg-config libxml2-dev libsodium-dev
->>>>>>> 061699a4
 # ...................................................................
 # incbin
 # ExternalProject_Add is used for incbin project since we do not need 
 # anything at configure step. We want to fetch some files before the 
 # build, that's it.  
 
-<<<<<<< HEAD
 set (INCBIN_NAME incbin)
 set (INCBIN_PRJ _${INCBIN_NAME})
 set (INCBIN_SOURCE_DIR ${DEPS}/src/${INCBIN_PRJ})
@@ -130,7 +88,128 @@
 set (DWARFS_NAME dwarfs)
 set (DWARFS_PRJ _${DWARFS_NAME})
 set (DWARFS_SOURCE_DIR ${DEPS}/src/${DWARFS_PRJ})
-=======
+set (DWARFS_BINARY_DIR ${DEPS}/src/${DWARFS_PRJ}-build/)
+
+# ...................................................................
+# The libraries that are build by DwarFS project
+# libdwarfs libfolly libfsst libxxhash libmetadata_thrift libthrift_light
+# These forward-declarations and BUILD_BYPRODICTS are required to support 'Ninja'
+# Otherwise add_dependencies would be enough for 'Unix makefiles' generator
+
+set(__LIBDWARFS "${DWARFS_BINARY_DIR}/libdwarfs.a")
+set(__LIBFOLLY "${DWARFS_BINARY_DIR}/folly/libfolly.a")
+set(__LIBFSST "${DWARFS_BINARY_DIR}/libfsst.a")
+set(__LIBT_METADATA "${DWARFS_BINARY_DIR}/libmetadata_thrift.a")
+set(__LIBT_LIGHT "${DWARFS_BINARY_DIR}/libthrift_light.a")
+set(__LIBXXHASH "${DWARFS_BINARY_DIR}/libxxhash.a")
+set(__LIBZSTD "${DWARFS_BINARY_DIR}/zstd/build/cmake/lib/libzstd.a")
+set(__LIBARCHIVE "${DWARFS_BINARY_DIR}/libarchive/lib/libarchive.a")
+
+if(NOT DEVELOPER_MODE)
+ ExternalProject_Add(${DWARFS_PRJ}
+    PREFIX ${DEPS}
+    GIT_REPOSITORY https://github.com/metanorma/dwarfs.git
+    GIT_TAG 78401c3
+    PATCH_COMMAND cp ${CMAKE_CURRENT_SOURCE_DIR}/patches/2.patch/version.cpp ${DEPS}/src/_dwarfs/src/dwarfs && 
+                  cp ${CMAKE_CURRENT_SOURCE_DIR}/patches/2.patch/version.h ${DEPS}/src/_dwarfs/include/dwarfs   
+    CMAKE_ARGS -DCMAKE_INSTALL_PREFIX=${DEPS} -DSTATIC_BUILD_DO_NOT_USE:BOOL=ON
+    SOURCE_DIR ${DWARFS_SOURCE_DIR}
+    BINARY_DIR ${DWARFS_BINARY_DIR}
+    BUILD_BYPRODUCTS ${__LIBDWARFS} ${__LIBFSST} ${__LIBFOLLY} ${__LIBT_METADATA} 
+                     ${__LIBT_LIGHT} ${__LIBXXHASH} ${__LIBZSTD} ${__LIBARCHIVE}
+ )
+endif(NOT DEVELOPER_MODE)
+
+# ...................................................................
+# Packaged filesystem
+# TODO: the chain of dependencies for fs is not correct and requires rethinking
+
+set(DATA_BIN_DIR  ${CMAKE_CURRENT_BINARY_DIR}/packaged_filesystem)
+set(DATA_BIN_FILE ${DATA_BIN_DIR}/fs.bin)
+set(FS_MOUNT_POINT "/home/tebako")
+
+add_custom_target(_PACKAGED_FILESYSTEM 
+   COMMAND mkdir -p ${DATA_BIN_DIR}
+   COMMAND ${DEPS_BIN_DIR}/mkdwarfs -o ${DATA_BIN_FILE} -i ${CMAKE_CURRENT_SOURCE_DIR}/resources/fs-0
+   BYPRODUCTS ${DATA_BIN_FILE}
+)
+
+if(NOT DEVELOPER_MODE)
+ add_dependencies(_PACKAGED_FILESYSTEM ${DWARFS_PRJ})
+endif(NOT DEVELOPER_MODE)
+
+configure_file(
+   ${CMAKE_CURRENT_SOURCE_DIR}/resources/tebako-fs.cpp.in 
+   ${CMAKE_CURRENT_SOURCE_DIR}/src/tebako-fs.cpp
+   @ONLY
+)
+
+# ...................................................................
+# Executable
+
+add_compile_options(-fdiagnostics-color=always)
+add_link_options(-static -static-libgcc)
+set(CMAKE_C_FLAGS_RELEASE "-DNDEBUG -O2 -g")
+set(CMAKE_CXX_FLAGS_RELEASE "-DNDEBUG -O2 -g")
+
+include_directories(${CMAKE_CURRENT_SOURCE_DIR}/include
+                    ${INCBIN_SOURCE_DIR}
+                    ${DWARFS_SOURCE_DIR}/folly ${DWARFS_BINARY_DIR}/folly ${DWARFS_SOURCE_DIR}/fbthrift 
+                    ${DWARFS_BINARY_DIR}/thrift ${DWARFS_BINARY_DIR} ${DWARFS_SOURCE_DIR}/include)
+add_compile_definitions(FUSE_USE_VERSION=35)
+
+add_executable(
+    tebako 
+    "src/tebako.cpp"
+    "src/tebako-dfs.cpp"
+    "src/tebako-fs.cpp"
+    "src/tebako-mfs.cpp"
+    "include/tebako-fs.h"
+    "include/tebako-dfs.h"
+    "include/tebako-mfs.h"
+    )
+
+if(NOT DEVELOPER_MODE)
+ add_dependencies(tebako ${DWARFS_PRJ})
+endif(NOT DEVELOPER_MODE)
+
+add_dependencies(tebako _PACKAGED_FILESYSTEM)
+set_property(TARGET tebako PROPERTY CXX_STANDARD 17)
+set_property(TARGET tebako PROPERTY CXX_STANDARD_REQUIRED ON)
+set_property(TARGET tebako PROPERTY CXX_EXTENSIONS OFF)
+
+# ...................................................................
+# The libraries that are build by dwarfs project
+# libdwarfs libfolly libfsst libxxhash libmetadata_thrift libthrift_light libarchive
+
+function(ADD_DWARFS_LIBRARY NAME PRJ)
+  add_library(${NAME} STATIC IMPORTED)
+  set_target_properties(${NAME} PROPERTIES IMPORTED_LOCATION ${_${NAME}})
+  add_dependencies(${NAME} ${PRJ})
+  target_link_libraries(tebako ${NAME})
+endfunction()
+
+add_dwarfs_library(_LIBDWARFS ${DWARFS_PRJ})
+add_dwarfs_library(_LIBFSST ${DWARFS_PRJ})
+add_dwarfs_library(_LIBFOLLY ${DWARFS_PRJ})
+add_dwarfs_library(_LIBT_METADATA ${DWARFS_PRJ})
+add_dwarfs_library(_LIBT_LIGHT ${DWARFS_PRJ})
+add_dwarfs_library(_LIBXXHASH ${DWARFS_PRJ})
+add_dwarfs_library(_LIBZSTD ${DWARFS_PRJ})
+add_dwarfs_library(_LIBARCHIVE ${DWARFS_PRJ})
+
+
+# ...................................................................
+# System libraries
+# Each library name given to the NAMES option is first considered
+# as a library file name and then considered with platform-specific 
+# prefixes (e.g. lib) and suffixes (e.g. .so). Therefore one may 
+# specify library file names such as libfoo.a directly. This can be 
+# used to locate static libraries on UNIX-like systems.
+#
+
+find_package(Boost 1.67 REQUIRED COMPONENTS context regex thread atomic date_time filesystem program_options system)
+
 find_library(_LIBGLOG "libglog.a" REQUIRED)
 find_library(_LIBFMT "libfmt.a" REQUIRED)
 find_library(_LIBDC "libdouble-conversion.a" REQUIRED)
@@ -153,218 +232,6 @@
 find_library(_LIBIBERTY "libiberty.a" REQUIRED)
 
 # ...................................................................
-
-set (DWARFS_NAME dwarfs)
-set (DWARFS_PRJ _${DWARFS_NAME})
->>>>>>> 061699a4
-set (DWARFS_BINARY_DIR ${DEPS}/src/${DWARFS_PRJ}-build/)
-
-# ...................................................................
-# The libraries that are build by DwarFS project
-# libdwarfs libfolly libfsst libxxhash libmetadata_thrift libthrift_light
-# These forward-declarations and BUILD_BYPRODICTS are required to support 'Ninja'
-# Otherwise add_dependencies would be enough for 'Unix makefiles' generator
-
-set(__LIBDWARFS "${DWARFS_BINARY_DIR}/libdwarfs.a")
-set(__LIBFOLLY "${DWARFS_BINARY_DIR}/folly/libfolly.a")
-set(__LIBFSST "${DWARFS_BINARY_DIR}/libfsst.a")
-set(__LIBT_METADATA "${DWARFS_BINARY_DIR}/libmetadata_thrift.a")
-set(__LIBT_LIGHT "${DWARFS_BINARY_DIR}/libthrift_light.a")
-set(__LIBXXHASH "${DWARFS_BINARY_DIR}/libxxhash.a")
-set(__LIBZSTD "${DWARFS_BINARY_DIR}/zstd/build/cmake/lib/libzstd.a")
-set(__LIBARCHIVE "${DWARFS_BINARY_DIR}/libarchive/lib/libarchive.a")
-<<<<<<< HEAD
-
-if(NOT DEVELOPER_MODE)
- ExternalProject_Add(${DWARFS_PRJ}
-    PREFIX ${DEPS}
-    GIT_REPOSITORY https://github.com/metanorma/dwarfs.git
-    GIT_TAG 78401c3
-    PATCH_COMMAND cp ${CMAKE_CURRENT_SOURCE_DIR}/patches/2.patch/version.cpp ${DEPS}/src/_dwarfs/src/dwarfs && 
-                  cp ${CMAKE_CURRENT_SOURCE_DIR}/patches/2.patch/version.h ${DEPS}/src/_dwarfs/include/dwarfs   
-    CMAKE_ARGS -DCMAKE_INSTALL_PREFIX=${DEPS} -DSTATIC_BUILD_DO_NOT_USE:BOOL=ON
-    SOURCE_DIR ${DWARFS_SOURCE_DIR}
-    BINARY_DIR ${DWARFS_BINARY_DIR}
-    BUILD_BYPRODUCTS ${__LIBDWARFS} ${__LIBFSST} ${__LIBFOLLY} ${__LIBT_METADATA} 
-                     ${__LIBT_LIGHT} ${__LIBXXHASH} ${__LIBZSTD} ${__LIBARCHIVE}
- )
-endif(NOT DEVELOPER_MODE)
-
-# ...................................................................
-# Packaged filesystem
-# TODO: the chain of dependencies for fs is not correct and requires rethinking
-
-set(DATA_BIN_DIR  ${CMAKE_CURRENT_BINARY_DIR}/packaged_filesystem)
-set(DATA_BIN_FILE ${DATA_BIN_DIR}/fs.bin)
-set(FS_MOUNT_POINT "/home/tebako")
-
-add_custom_target(_PACKAGED_FILESYSTEM 
-   COMMAND mkdir -p ${DATA_BIN_DIR}
-   COMMAND ${DEPS_BIN_DIR}/mkdwarfs -o ${DATA_BIN_FILE} -i ${CMAKE_CURRENT_SOURCE_DIR}/resources/fs-0
-   BYPRODUCTS ${DATA_BIN_FILE}
-=======
-
-ExternalProject_Add(${DWARFS_PRJ}
-   PREFIX ${DEPS}
-   GIT_REPOSITORY https://github.com/metanorma/dwarfs.git
-   GIT_TAG main
-   GIT_SHALLOW true
-   PATCH_COMMAND cp ${CMAKE_CURRENT_SOURCE_DIR}/patches/2.patch/version.cpp ${DEPS}/src/_dwarfs/src/dwarfs && 
-                 cp ${CMAKE_CURRENT_SOURCE_DIR}/patches/2.patch/version.h ${DEPS}/src/_dwarfs/include/dwarfs   
-   CMAKE_ARGS -DCMAKE_INSTALL_PREFIX=${DEPS} -DSTATIC_BUILD_DO_NOT_USE:BOOL=ON
-   BINARY_DIR ${DWARFS_BINARY_DIR}
-   BUILD_BYPRODUCTS ${__LIBDWARFS} ${__LIBFSST} ${__LIBFOLLY} ${__LIBT_METADATA} 
-                    ${__LIBT_LIGHT} ${__LIBXXHASH} ${__LIBZSTD} ${__LIBARCHIVE}
->>>>>>> 061699a4
-)
-
-if(NOT DEVELOPER_MODE)
- add_dependencies(_PACKAGED_FILESYSTEM ${DWARFS_PRJ})
-endif(NOT DEVELOPER_MODE)
-
-<<<<<<< HEAD
-configure_file(
-   ${CMAKE_CURRENT_SOURCE_DIR}/resources/tebako-fs.cpp.in 
-   ${CMAKE_CURRENT_SOURCE_DIR}/src/tebako-fs.cpp
-   @ONLY
-)
-
-# ...................................................................
-# Executable
-=======
-# ...................................................................
->>>>>>> 061699a4
-
-add_compile_options(-fdiagnostics-color=always)
-add_link_options(-static -static-libgcc)
-set(CMAKE_C_FLAGS_RELEASE "-DNDEBUG -O2 -g")
-set(CMAKE_CXX_FLAGS_RELEASE "-DNDEBUG -O2 -g")
-
-include_directories(${CMAKE_CURRENT_SOURCE_DIR}/include
-                    ${INCBIN_SOURCE_DIR}
-                    ${DWARFS_SOURCE_DIR}/folly ${DWARFS_BINARY_DIR}/folly ${DWARFS_SOURCE_DIR}/fbthrift 
-                    ${DWARFS_BINARY_DIR}/thrift ${DWARFS_BINARY_DIR} ${DWARFS_SOURCE_DIR}/include)
-add_compile_definitions(FUSE_USE_VERSION=35)
-
-<<<<<<< HEAD
-add_executable(
-    tebako 
-    "src/tebako.cpp"
-    "src/tebako-dfs.cpp"
-    "src/tebako-fs.cpp"
-    "src/tebako-mfs.cpp"
-    "include/tebako-fs.h"
-    "include/tebako-dfs.h"
-    "include/tebako-mfs.h"
-    )
-
-if(NOT DEVELOPER_MODE)
- add_dependencies(tebako ${DWARFS_PRJ})
-endif(NOT DEVELOPER_MODE)
-
-add_dependencies(tebako _PACKAGED_FILESYSTEM)
-set_property(TARGET tebako PROPERTY CXX_STANDARD 17)
-set_property(TARGET tebako PROPERTY CXX_STANDARD_REQUIRED ON)
-set_property(TARGET tebako PROPERTY CXX_EXTENSIONS OFF)
-=======
-# ...................................................................
-
-add_executable(tebako-0 src/tebako-0.cpp)
-add_dependencies(tebako-0 ${DWARFS_PRJ})
-set_property(TARGET tebako-0 PROPERTY CXX_STANDARD 17)
-set_property(TARGET tebako-0 PROPERTY CXX_STANDARD_REQUIRED ON)
-set_property(TARGET tebako-0 PROPERTY CXX_EXTENSIONS OFF)
-
-# ...................................................................
-# The libraries that are build by dwarfs project
-# libdwarfs libfolly libfsst libxxhash libmetadata_thrift libthrift_light libarchive
-# ...................................................................
-
-function(ADD_DWARFS_LIBRARY NAME PRJ)
-  add_library(${NAME} STATIC IMPORTED)
-  set_target_properties(${NAME} PROPERTIES IMPORTED_LOCATION ${_${NAME}})
-  add_dependencies(${NAME} ${PRJ})
-  target_link_libraries(tebako-0 ${NAME})
-endfunction()
-
-add_dwarfs_library(_LIBDWARFS ${DWARFS_PRJ})
-add_dwarfs_library(_LIBFSST ${DWARFS_PRJ})
-add_dwarfs_library(_LIBFOLLY ${DWARFS_PRJ})
-add_dwarfs_library(_LIBT_METADATA ${DWARFS_PRJ})
-add_dwarfs_library(_LIBT_LIGHT ${DWARFS_PRJ})
-add_dwarfs_library(_LIBXXHASH ${DWARFS_PRJ})
-add_dwarfs_library(_LIBZSTD ${DWARFS_PRJ})
-add_dwarfs_library(_LIBARCHIVE ${DWARFS_PRJ})
->>>>>>> 061699a4
-
-# ...................................................................
-# The libraries that are build by dwarfs project
-# libdwarfs libfolly libfsst libxxhash libmetadata_thrift libthrift_light libarchive
-
-function(ADD_DWARFS_LIBRARY NAME PRJ)
-  add_library(${NAME} STATIC IMPORTED)
-  set_target_properties(${NAME} PROPERTIES IMPORTED_LOCATION ${_${NAME}})
-  add_dependencies(${NAME} ${PRJ})
-  target_link_libraries(tebako ${NAME})
-endfunction()
-
-add_dwarfs_library(_LIBDWARFS ${DWARFS_PRJ})
-add_dwarfs_library(_LIBFSST ${DWARFS_PRJ})
-add_dwarfs_library(_LIBFOLLY ${DWARFS_PRJ})
-add_dwarfs_library(_LIBT_METADATA ${DWARFS_PRJ})
-add_dwarfs_library(_LIBT_LIGHT ${DWARFS_PRJ})
-add_dwarfs_library(_LIBXXHASH ${DWARFS_PRJ})
-add_dwarfs_library(_LIBZSTD ${DWARFS_PRJ})
-add_dwarfs_library(_LIBARCHIVE ${DWARFS_PRJ})
-
-
-# ...................................................................
-<<<<<<< HEAD
-# System libraries
-# Each library name given to the NAMES option is first considered
-# as a library file name and then considered with platform-specific 
-# prefixes (e.g. lib) and suffixes (e.g. .so). Therefore one may 
-# specify library file names such as libfoo.a directly. This can be 
-# used to locate static libraries on UNIX-like systems.
-#
-
-find_package(Boost 1.67 REQUIRED COMPONENTS context regex thread atomic date_time filesystem program_options system)
-
-find_library(_LIBGLOG "libglog.a" REQUIRED)
-find_library(_LIBFMT "libfmt.a" REQUIRED)
-find_library(_LIBDC "libdouble-conversion.a" REQUIRED)
-find_library(_LIBGFLAGS "libgflags.a" REQUIRED)
-find_library(_LIBEVENT "libevent.a" REQUIRED)
-find_library(_LIBACL "libacl.a" REQUIRED) 
-find_library(_LIBCRYPTO "libcrypto.a" REQUIRED) 
-find_library(_LIBLZ4 "liblz4.a" REQUIRED) 
-find_library(_LIBLZMA "liblzma.a" REQUIRED) 
-find_library(_LIBZ "libz.a" REQUIRED) 
-find_library(_LIBLJEMALLOC "libjemalloc.a" REQUIRED) 
-find_library(_LIBPTHREAD "libpthread.a" REQUIRED) 
-find_library(_LIBFUSE "libfuse3.a" REQUIRED) 
-find_library(_LIBDL "libdl.a" REQUIRED) 
-find_library(_LIBC "libc.a" REQUIRED)  
-find_library(_LIBM "libm.a" REQUIRED)
-find_library(_LIBRT "librt.a" REQUIRED)
-find_library(_LIBSSL "libssl.a" REQUIRED)
-find_library(_LIBUNWIND "libunwind.a" REQUIRED)
-find_library(_LIBIBERTY "libiberty.a" REQUIRED)
-=======
-target_link_libraries(tebako-0                              
-  ${_LIBFMT}          ${Boost_LIBRARIES}  ${_LIBDC}           ${_LIBFUSE}                    
-  ${_LIBGLOG}         ${_LIBGFLAGS}       ${_LIBEVENT}        ${_LIBIBERTY}
-  ${_LIBACL}          ${_LIBXML2}         ${_LIBSSL}          ${_LIBCRYPTO}       
-  ${_LIBLZ4}          ${_LIBZ}            ${_LIBJEMALLOC}     
-  ${_LIBPTHREAD}      ${_LIBDL}           ${_LIBC}            ${_LIBM}                       
-  ${_LIBRT}           gcc_eh		  ${_LIBUNWIND}       ${_LIBLZMA}
-  )
-
-
->>>>>>> 061699a4
-
-
-# ...................................................................
 #  IMPORTANT !!!
 #  MUST be in this order otherwise link may fail
 #  -static-libgcc and gcc_eh below is all together an ugly trick to enforce static linking
